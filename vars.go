--- conflicted
+++ resolved
@@ -20,10 +20,7 @@
 	connHost = "192.168.104.76"
 	//connHost = "10.4.25.73"
 	//connHost = "192.168.104.60"
-<<<<<<< HEAD
-	connHost = "localhost"
-=======
->>>>>>> d64018d5
+
 
 	//tcp conn with devices
 	connType    = "tcp"
@@ -34,12 +31,8 @@
 
 	//for TCP config
 	configConnType = "tcp"
-<<<<<<< HEAD
-	//configHost     = "192.168.104.60"
-	configHost     = "localhost"
-=======
 	configHost     = "192.168.104.76"
->>>>>>> d64018d5
+
 	configPort     = "3000"
 	configSubChan = make(chan []string)
 
