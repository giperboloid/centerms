package main

import (
	"encoding/json"
	"net"
	"net/http"
	"strconv"
	"strings"
	"time"

	log "github.com/Sirupsen/logrus"
	"github.com/gorilla/handlers"
	"github.com/gorilla/mux"
	"menteslibres.net/gosexy/redis"
)

//http web socket connection
func websocketServer() {

	wsDBClient, _ = runDBConnection()
	//checkError("webSocket: runDBConnection")
	go CloseWebsocket()
	go WSSubscribe(wsDBClient, roomIDForDevWSPublish, subWSChannel)

	r := mux.NewRouter()
	r.HandleFunc("/devices/{id}", webSocketHandler)
	r.HandleFunc("/devWS", webSocketHandler)

	srv := &http.Server{
		Handler: r,
		Addr:    connHost + ":" + wsConnPort,
		// Good practice: enforce timeouts for servers you create!
		WriteTimeout: 15 * time.Second,
		ReadTimeout:  15 * time.Second,
	}
	go log.Fatal(srv.ListenAndServe())
}

//http dynamic connection with browser
func runDynamicServer() {
	r := mux.NewRouter()
	r.HandleFunc("/devices", getDevicesHandler).Methods("GET")
	r.HandleFunc("/devices/{id}/data", getDevDataHandler).Methods("GET")
	r.HandleFunc("/devices/{id}/config", getDevConfigHandler).Methods("GET")

	r.HandleFunc("/devices/{id}/config", patchDevConfigHandler).Methods("PATCH")

	//provide static html pages
	r.PathPrefix("/").Handler(http.FileServer(http.Dir("./view/")))

	srv := &http.Server{
		Handler: r,
		Addr:    connHost + ":" + httpConnPort,
		// Good practice: enforce timeouts for servers you create!
		WriteTimeout: 15 * time.Second,
		ReadTimeout:  15 * time.Second,
	}

	//CORS provides Cross-Origin Resource Sharing middleware
	http.ListenAndServe(connHost+":"+httpConnPort, handlers.CORS()(r))

	go log.Fatal(srv.ListenAndServe())
}

func runDBConnection() (*redis.Client, error) {
	client := redis.New()
	err := client.Connect(dbHost, dbPort)
	checkError("runDBConnection error: ", err)
	for err != nil {
		log.Errorln("1 Database: connection has failed:", err)
		time.Sleep(time.Second)
		err = client.Connect(dbHost, dbPort)
		if err == nil {
			continue
		}
		log.Errorln("err not nil")
	}
<<<<<<< HEAD
=======

>>>>>>> 11ab5dd2
	return client, err
}

func runTCPServer() {
	var reconnect *time.Ticker

	ln, err := net.Listen(connType, connHost+":"+tcpConnPort)

	for err != nil {
		reconnect = time.NewTicker(time.Second * 1)
		for range reconnect.C {
			ln, _ = net.Listen(connType, connHost+":"+tcpConnPort)
		}
		reconnect.Stop()
	}

	for {
		conn, err := ln.Accept()
		checkError("TCP conn Accept", err)

		go tcpDataHandler(&conn)
	}
}

func runConfigServer(connType string, host string, port string) {

	messages := make(chan []string)
	var dbClient *redis.Client
	var reconnect *time.Ticker
	var pool ConnectionPool
	pool.init()
	dbClient, err := runDBConnection()
	checkError("runConfigServer: runDBConnection", err)
	go func() {
		var reconnect *time.Ticker
		for dbClient == nil {
			reconnect = time.NewTicker(time.Second * 1)
			for range reconnect.C {
				err := dbClient.Connect(dbHost, dbPort)
				log.Errorln("Database: connection has failed: %s\n", err)
			}
			return
		}
	}()
	defer dbClient.Close()

	ln, err := net.Listen(connType, host+":"+port)

	for err != nil {
		reconnect = time.NewTicker(time.Second * 1)
		for range reconnect.C {
			ln, _ = net.Listen(connType, connHost+":"+tcpConnPort)
		}
		reconnect.Stop()
	}
	go configSubscribe(dbClient, "configChan", messages, &pool)

	for {
		conn, err := ln.Accept()
		checkError("TCP config conn Accept", err)
		go sendDefaultConfiguration(&conn, &pool)
	}
}

func sendNewConfiguration(config DevConfig, pool *ConnectionPool) {

	connection := pool.getConn(config.MAC)
	log.Println("mac in pool sendNewCOnfig", config.MAC)

	err := json.NewEncoder(*connection).Encode(&config)
	checkError("sendNewConfig", err)
}

func sendDefaultConfiguration(conn *net.Conn, pool *ConnectionPool) {
	// Send Default Configuration to Device

	dbClient, _ := runDBConnection()
	var req Request
	var config DevConfig
	err := json.NewDecoder(*conn).Decode(&req)
	checkError("sendDefaultConfiguration JSON Decod", err)
	log.Println(req)

	pool.addConn(conn, req.Meta.MAC)
	log.Println("MAC in pool", req.Meta.MAC)

	configInfo := req.Meta.MAC + ":" + "config" // key

	if ok, _ := dbClient.Exists(configInfo); ok {
		state, err := dbClient.HMGet(configInfo, "TurnedOn")
		checkError("Get from DB error1: TurnedOn ", err)

		if strings.Join(state, " ") != "" {
			log.Warningln("New Config")
			sendFreq, _ := dbClient.HMGet(configInfo, "SendFreq")
			checkError("Get from DB error2: SendFreq ", err)
			collectFreq, _ := dbClient.HMGet(configInfo, "CollectFreq")
			checkError("Get from DB error3: CollectFreq ", err)
			streamOn, _ := dbClient.HMGet(configInfo, "StreamOn")
			checkError("Get from DB error4: StreamOn ", err)

			stateBool, _ := strconv.ParseBool(strings.Join(state, " "))
			sendFreqInt, _ := strconv.Atoi(strings.Join(sendFreq, " "))
			collectFreqInt, _ := strconv.Atoi(strings.Join(collectFreq, " "))
			streamOnBool, _ := strconv.ParseBool(strings.Join(streamOn, " "))

			config = DevConfig{
				TurnedOn:    stateBool,
				CollectFreq: int64(collectFreqInt),
				SendFreq:    int64(sendFreqInt),
				StreamOn:    streamOnBool,
			}
			log.Println("Configuration from DB: ", state, sendFreq, collectFreq)
		}
	} else {
		log.Warningln("Default Config")
		config = DevConfig{
			TurnedOn:    true,
			StreamOn:    true,
			CollectFreq: 1000,
			SendFreq:    5000,
		}

		// Save default configuration to DB
		_, err = dbClient.HMSet(configInfo, "TurnedOn", config.TurnedOn)
		checkError("DB error1: TurnedOn", err)
		_, err = dbClient.HMSet(configInfo, "CollectFreq", config.CollectFreq)
		checkError("DB error2: CollectFreq", err)
		_, err = dbClient.HMSet(configInfo, "SendFreq", config.SendFreq)
		checkError("DB error3: SendFreq", err)
		_, err = dbClient.HMSet(configInfo, "StreamOn", config.StreamOn)
		checkError("DB error4: StreamOn", err)
	}

	err = json.NewEncoder(*conn).Encode(&config)
	checkError("sendDefaultConfiguration JSON enc", err)
	log.Warningln("Configuration has been sent")
	log.Println("the end")
}<|MERGE_RESOLUTION|>--- conflicted
+++ resolved
@@ -75,10 +75,7 @@
 		}
 		log.Errorln("err not nil")
 	}
-<<<<<<< HEAD
-=======
-
->>>>>>> 11ab5dd2
+
 	return client, err
 }
 
