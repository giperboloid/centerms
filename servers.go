--- conflicted
+++ resolved
@@ -152,11 +152,8 @@
 	//	return
 	//}
 	if connection == nil{
-<<<<<<< HEAD
+
 		log.Error("Has not connection with mac:config.MAC  in connectionPool")
-=======
-		log.Error("There's no connection in connectionPool")
->>>>>>> beaff850
 		return
 	}
 
