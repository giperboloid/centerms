package drivers

import (
	. "github.com/KharkivGophers/center-smart-house/models"
	. "github.com/KharkivGophers/center-smart-house/dao"
	"net/http"
<<<<<<< HEAD
=======

	"net"
>>>>>>> 404648b8
)

type DevConfigDriver interface {
	GetDevConfig(configInfo, mac string, worker DbRedisDriver) (*DevConfig)
	SetDevConfig(configInfo string, config *DevConfig, worker DbRedisDriver)
	ValidateDevConfig(config DevConfig) (bool, string)
	GetDefaultConfig() (*DevConfig)
	CheckAndMarshalDevConfig(arr []byte, configInfo, mac string, client DbDriver)([]byte)
}

type DevDataDriver interface {
	GetDevData(devParamsKey string, devMeta DevMeta, worker DbRedisDriver) DevData
	SetDevData(req *Request, worker DbRedisDriver) *ServerError
}

//Idea: Use this interface in the server. Than we give an opportunity to produce realization work logic samself
type DevServerHandler interface{
	GetDevConfigHandlerHTTP(w http.ResponseWriter, r *http.Request, meta DevMeta, client DbDriver)
	SendDefaultConfigurationTCP(conn net.Conn, dbClient DbDriver, req *Request)([]byte)
	PatchDevConfigHandlerHTTP(w http.ResponseWriter, r *http.Request, meta DevMeta, client DbDriver)
}<|MERGE_RESOLUTION|>--- conflicted
+++ resolved
@@ -4,11 +4,7 @@
 	. "github.com/KharkivGophers/center-smart-house/models"
 	. "github.com/KharkivGophers/center-smart-house/dao"
 	"net/http"
-<<<<<<< HEAD
-=======
-
 	"net"
->>>>>>> 404648b8
 )
 
 type DevConfigDriver interface {
